<?xml version="1.0" encoding="UTF-8"?>
<project xmlns="http://maven.apache.org/POM/4.0.0"
         xmlns:xsi="http://www.w3.org/2001/XMLSchema-instance"
         xsi:schemaLocation="http://maven.apache.org/POM/4.0.0 http://maven.apache.org/xsd/maven-4.0.0.xsd">
    <modelVersion>4.0.0</modelVersion>
    <parent>
        <groupId>cash.bitcoinj</groupId>
        <artifactId>bitcoinj-parent</artifactId>
<<<<<<< HEAD
        <version>0.15-SNAPSHOT</version>
=======
        <version>0.14-SNAPSHOT</version>
>>>>>>> 9e9e1ee4
    </parent>

    <artifactId>wallettemplate</artifactId>

    <name>bitcoinj.cash Wallet-Template</name>

    <build>
        <plugins>
            <plugin>
                <groupId>org.apache.maven.plugins</groupId>
                <artifactId>maven-shade-plugin</artifactId>
                <executions>
                    <!-- Create the bundled JAR, it's easier for some people -->
                    <execution>
                        <phase>package</phase>
                        <goals>
                            <goal>shade</goal>
                        </goals>
                        <configuration>
                            <minimizeJar>false</minimizeJar>
                            <filters>
                                <filter>
                                    <!-- exclude signatures, the bundling process breaks them for some reason -->
                                    <artifact>*:*</artifact>
                                    <excludes>
                                        <exclude>META-INF/*.SF</exclude>
                                        <exclude>META-INF/*.DSA</exclude>
                                        <exclude>META-INF/*.RSA</exclude>
                                    </excludes>
                                </filter>
                            </filters>
                            <shadedArtifactAttached>true</shadedArtifactAttached>
                            <shadedClassifierName>bundled</shadedClassifierName>
                            <transformers>
                                <transformer implementation="org.apache.maven.plugins.shade.resource.ManifestResourceTransformer">
                                    <mainClass>${project.artifactId}.Main</mainClass>
                                </transformer>
                            </transformers>
                            <outputFile>target/${project.artifactId}-shaded.jar</outputFile>
                        </configuration>
                    </execution>
                </executions>
            </plugin>
        </plugins>
    </build>


    <dependencies>
        <dependency>
            <groupId>cash.bitcoinj</groupId>
            <artifactId>bitcoinj-core</artifactId>
            <version>${project.parent.version}</version>
        </dependency>
        <dependency>
            <groupId>com.google.guava</groupId>
            <artifactId>guava</artifactId>
            <version>18.0</version>
        </dependency>
        <!-- Native Mac skin (there's also AeroFX, MetroFX, etc)
        <dependency>
            <groupId>com.aquafx-project</groupId>
            <artifactId>aquafx</artifactId>
            <version>0.1</version>
        </dependency>
        -->
        <dependency>
            <groupId>org.fxmisc.easybind</groupId>
            <artifactId>easybind</artifactId>
            <version>1.0.2</version>
        </dependency>
        <dependency>
            <groupId>de.jensd</groupId>
            <artifactId>fontawesomefx</artifactId>
            <version>8.0.0</version>
        </dependency>
        <dependency>
            <groupId>net.glxn</groupId>
            <artifactId>qrgen</artifactId>
            <version>1.3</version>
        </dependency>
    </dependencies>
</project><|MERGE_RESOLUTION|>--- conflicted
+++ resolved
@@ -6,11 +6,7 @@
     <parent>
         <groupId>cash.bitcoinj</groupId>
         <artifactId>bitcoinj-parent</artifactId>
-<<<<<<< HEAD
         <version>0.15-SNAPSHOT</version>
-=======
-        <version>0.14-SNAPSHOT</version>
->>>>>>> 9e9e1ee4
     </parent>
 
     <artifactId>wallettemplate</artifactId>
@@ -45,7 +41,8 @@
                             <shadedArtifactAttached>true</shadedArtifactAttached>
                             <shadedClassifierName>bundled</shadedClassifierName>
                             <transformers>
-                                <transformer implementation="org.apache.maven.plugins.shade.resource.ManifestResourceTransformer">
+                                <transformer
+                                        implementation="org.apache.maven.plugins.shade.resource.ManifestResourceTransformer">
                                     <mainClass>${project.artifactId}.Main</mainClass>
                                 </transformer>
                             </transformers>
