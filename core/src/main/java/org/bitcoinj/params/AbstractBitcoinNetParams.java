/*
 * Copyright 2013 Google Inc.
 * Copyright 2015 Andreas Schildbach
 *
 * Licensed under the Apache License, Version 2.0 (the "License");
 * you may not use this file except in compliance with the License.
 * You may obtain a copy of the License at
 *
 *    http://www.apache.org/licenses/LICENSE-2.0
 *
 * Unless required by applicable law or agreed to in writing, software
 * distributed under the License is distributed on an "AS IS" BASIS,
 * WITHOUT WARRANTIES OR CONDITIONS OF ANY KIND, either express or implied.
 * See the License for the specific language governing permissions and
 * limitations under the License.
 */

package org.bitcoinj.params;

import com.google.common.base.Preconditions;
import com.google.common.base.Stopwatch;
import org.bitcoinj.core.*;
import org.bitcoinj.store.BlockStore;
import org.bitcoinj.store.BlockStoreException;
import org.bitcoinj.utils.MonetaryFormat;
import org.slf4j.Logger;
import org.slf4j.LoggerFactory;

import java.math.BigInteger;
import java.util.concurrent.TimeUnit;

/**
 * Parameters for Bitcoin-like networks.
 */
public abstract class AbstractBitcoinNetParams extends NetworkParameters {
    /**
     * Scheme part for Bitcoin URIs.
     */
    public static final String BITCOIN_SCHEME = "bitcoincash";

    private static final Logger log = LoggerFactory.getLogger(AbstractBitcoinNetParams.class);

<<<<<<< HEAD
=======
    // Aug, 1 hard fork
    int uahfHeight = 478559;
    /** Activation time at which the cash HF kicks in. */
    protected long cashHardForkActivationTime;
    protected int daaHeight;

>>>>>>> 9e9e1ee4
    public AbstractBitcoinNetParams() {
        super();
    }

    /**
     * Checks if we are at a difficulty transition point.
     * @param storedPrev The previous stored block
     * @param parameters The network parameters
     * @return If this is a difficulty transition point
     */
<<<<<<< HEAD
    public static boolean isDifficultyTransitionPoint(StoredBlock storedPrev, NetworkParameters parameters) {
        return ((storedPrev.getHeight() + 1) % parameters.getInterval()) == 0;
=======
    protected boolean isDifficultyTransitionPoint(StoredBlock storedPrev) {
        return ((storedPrev.getHeight() + 1) % this.getInterval()) == 0;
    }

    @Override
    public void checkDifficultyTransitions(final StoredBlock storedPrev, final Block nextBlock,
    	final BlockStore blockStore, AbstractBlockChain blockChain) throws VerificationException, BlockStoreException {
        Block prev = storedPrev.getHeader();

        if (storedPrev.getHeight() >= daaHeight) {
            checkNextCashWorkRequired(storedPrev, nextBlock, blockStore);
            return;
        }

        // Is this supposed to be a difficulty transition point
        if (!isDifficultyTransitionPoint(storedPrev)) {

            if(storedPrev.getHeader().getDifficultyTargetAsInteger().equals(getMaxTarget()))
            {
                // No ... so check the difficulty didn't actually change.
                if (nextBlock.getDifficultyTarget() != prev.getDifficultyTarget())
                    throw new VerificationException("Unexpected change in difficulty at height " + storedPrev.getHeight() +
                            ": " + Long.toHexString(nextBlock.getDifficultyTarget()) + " vs " +
                            Long.toHexString(prev.getDifficultyTarget()));
                return;
            }
            // If producing the last 6 block took less than 12h, we keep the same
            // difficulty.
            StoredBlock cursor = blockStore.get(prev.getHash());
            for (int i = 0; i < 6; i++) {
                if (cursor == null) {
                    return;
                    // There are not enough blocks in the blockStore to verify the difficulty due to the use of checkpoints
                    // Return as if the difficulty was verified.
                }
                cursor = blockStore.get(cursor.getHeader().getPrevBlockHash());
            }
            long mpt6blocks = 0;
            try {
                //Check to see if there are enough blocks before cursor to correctly calculate the median time
                StoredBlock beforeCursor = cursor;
                for (int i = 0; i < 10; i++) {
                    beforeCursor = blockStore.get(beforeCursor.getHeader().getPrevBlockHash());
                    if(beforeCursor == null)
                        return; //Not enough blocks to check difficulty.
                }
                mpt6blocks = blockChain.getMedianTimestampOfRecentBlocks(storedPrev, blockStore) - blockChain.getMedianTimestampOfRecentBlocks(cursor, blockStore);
            } catch (NullPointerException x)
            {
                return;
            }

            // If producing the last 6 block took more than 12h, increase the difficulty
            // target by 1/4 (which reduces the difficulty by 20%). This ensure the
            // chain do not get stuck in case we lose hashrate abruptly.
            if(mpt6blocks >= 12 * 3600)
            {
                BigInteger nPow = storedPrev.getHeader().getDifficultyTargetAsInteger();
                nPow = nPow.add(nPow.shiftRight(2));

                if(nPow.compareTo(getMaxTarget()) > 0)
                    nPow = getMaxTarget();

                if (nextBlock.getDifficultyTarget() != Utils.encodeCompactBits(nPow))
                    throw new VerificationException("Unexpected change in difficulty [6 blocks >12 hours] at height " + storedPrev.getHeight() +
                            ": " + Long.toHexString(nextBlock.getDifficultyTarget()) + " vs " +
                            Utils.encodeCompactBits(nPow));
                return;
            }




            // No ... so check the difficulty didn't actually change.
            if (nextBlock.getDifficultyTarget() != prev.getDifficultyTarget())
                throw new VerificationException("Unexpected change in difficulty at height " + storedPrev.getHeight() +
                        ": " + Long.toHexString(nextBlock.getDifficultyTarget()) + " vs " +
                        Long.toHexString(prev.getDifficultyTarget()));
            return;
        }

        // We need to find a block far back in the chain. It's OK that this is expensive because it only occurs every
        // two weeks after the initial block chain download.
        final Stopwatch watch = Stopwatch.createStarted();
        StoredBlock cursor = blockStore.get(prev.getHash());
        for (int i = 0; i < this.getInterval() - 1; i++) {
            if (cursor == null) {
                // This should never happen. If it does, it means we are following an incorrect or busted chain.
                throw new VerificationException(
                        "Difficulty transition point but we did not find a way back to the genesis block.");
            }
            cursor = blockStore.get(cursor.getHeader().getPrevBlockHash());
        }
        watch.stop();
        if (watch.elapsed(TimeUnit.MILLISECONDS) > 50)
            log.info("Difficulty transition traversal took {}", watch);

        Block blockIntervalAgo = cursor.getHeader();
        int timespan = (int) (prev.getTimeSeconds() - blockIntervalAgo.getTimeSeconds());
        // Limit the adjustment step.
        final int targetTimespan = this.getTargetTimespan();
        if (timespan < targetTimespan / 4)
            timespan = targetTimespan / 4;
        if (timespan > targetTimespan * 4)
            timespan = targetTimespan * 4;

        BigInteger newTarget = Utils.decodeCompactBits(prev.getDifficultyTarget());
        newTarget = newTarget.multiply(BigInteger.valueOf(timespan));
        newTarget = newTarget.divide(BigInteger.valueOf(targetTimespan));

        verifyDifficulty(newTarget, nextBlock);
    }
    void verifyDifficulty(BigInteger newTarget, Block nextBlock)
    {
        if (newTarget.compareTo(this.getMaxTarget()) > 0) {
            log.info("Difficulty hit proof of work limit: {}", newTarget.toString(16));
            newTarget = this.getMaxTarget();
        }

        int accuracyBytes = (int) (nextBlock.getDifficultyTarget() >>> 24) - 3;
        long receivedTargetCompact = nextBlock.getDifficultyTarget();

        // The calculated difficulty is to a higher precision than received, so reduce here.
        BigInteger mask = BigInteger.valueOf(0xFFFFFFL).shiftLeft(accuracyBytes * 8);
        newTarget = newTarget.and(mask);
        long newTargetCompact = Utils.encodeCompactBits(newTarget);

        if (newTargetCompact != receivedTargetCompact)
            throw new VerificationException("Network provided difficulty bits do not match what was calculated: " +
                    Long.toHexString(newTargetCompact) + " vs " + Long.toHexString(receivedTargetCompact));
>>>>>>> 9e9e1ee4
    }

    /**
     * The number that is one greater than the largest representable SHA-256
     * hash.
     */
    private static BigInteger LARGEST_HASH = BigInteger.ONE.shiftLeft(256);

    /**
     * Compute the a target based on the work done between 2 blocks and the time
     * required to produce that work.
     */
<<<<<<< HEAD
     public static BigInteger ComputeTarget(StoredBlock pindexFirst,
                                   StoredBlock pindexLast) {

         Preconditions.checkState(pindexLast.getHeight() > pindexFirst.getHeight());
=======
     BigInteger ComputeTarget(StoredBlock firstBlock,
                                   StoredBlock lastBlock) {
         Preconditions.checkState(lastBlock.getHeight() > firstBlock.getHeight());
>>>>>>> 9e9e1ee4

        /*
         * From the total work done and the time it took to produce that much work,
         * we can deduce how much work we expect to be produced in the targeted time
         * between blocks.
         */
<<<<<<< HEAD
        BigInteger work = pindexLast.getChainWork().subtract(pindexFirst.getChainWork());
        work = work.multiply(BigInteger.valueOf(TARGET_SPACING));
=======
        BigInteger work = lastBlock.getChainWork().subtract(firstBlock.getChainWork());
        work = work.multiply(BigInteger.valueOf(this.TARGET_SPACING));
>>>>>>> 9e9e1ee4

        // In order to avoid difficulty cliffs, we bound the amplitude of the
        // adjustment we are going to do.
        Preconditions.checkState(lastBlock.getHeader().getTimeSeconds() >  firstBlock.getHeader().getTimeSeconds());
        long nActualTimespan = lastBlock.getHeader().getTimeSeconds() - firstBlock.getHeader().getTimeSeconds();
        if (nActualTimespan > 288 * TARGET_SPACING) {
            nActualTimespan = 288 * TARGET_SPACING;
        } else if (nActualTimespan < 72 * TARGET_SPACING) {
            nActualTimespan = 72 * TARGET_SPACING;
        }

        work = work.divide(BigInteger.valueOf(nActualTimespan));

<<<<<<< HEAD
        /*
         * We need to compute T = (2^256 / W) - 1 but 2^256 doesn't fit in 256 bits.
         * By expressing 1 as W / W, we get (2^256 - W) / W, and we can compute
         * 2^256 - W as the complement of W.
         */
         return LARGEST_HASH.divide(work).subtract(BigInteger.ONE);//target.add(BigInteger.ONE))
    }

=======
        /**
         * We need to compute T = (2^256 / W) - 1.
         * This code differs from Bitcoin-ABC in that we are using
         * BigIntegers instead of a data type that is limited to 256 bits.
         */

         return LARGEST_HASH.divide(work).subtract(BigInteger.ONE);
    }

/**
 * To reduce the impact of timestamp manipulation, we select the block we are
 * basing our computation on via a median of 3.
 */
    StoredBlock GetSuitableBlock(StoredBlock storedBlock, BlockStore blockStore) throws BlockStoreException{
        Preconditions.checkState(storedBlock.getHeight() >= 3);

        /**
         * In order to avoid a block is a very skewed timestamp to have too much
         * influence, we select the median of the 3 top most blocks as a starting
         * point.
         */
        StoredBlock blocks[] = new StoredBlock[3];
        blocks[2] = storedBlock;
        blocks[1] = storedBlock.getPrev(blockStore);
        if(blocks[1] == null)
            throw new BlockStoreException("Not enough blocks in blockStore to calculate difficulty");
        blocks[0] = blocks[1].getPrev(blockStore);
        if(blocks[0] == null)
            throw new BlockStoreException("Not enough blocks in blockStore to calculate difficulty");

        // Sorting network.
        if (blocks[0].getHeader().getTimeSeconds() > blocks[2].getHeader().getTimeSeconds()) {
            StoredBlock temp = blocks[0];
            blocks[0] = blocks[2];
            blocks[2] = temp;
        }

        if (blocks[0].getHeader().getTimeSeconds() > blocks[1].getHeader().getTimeSeconds()) {
            StoredBlock temp = blocks[0];
            blocks[0] = blocks[1];
            blocks[1] = temp;
        }

        if (blocks[1].getHeader().getTimeSeconds() > blocks[2].getHeader().getTimeSeconds()) {
            StoredBlock temp = blocks[1];
            blocks[1] = blocks[2];
            blocks[2] = temp;
        }

        // We should have our candidate in the middle now.
        return blocks[1];
    }

    /**
     * Compute the next required proof of work using a weighted average of the
     * estimated hashrate per block.
     *
     * Using a weighted average ensure that the timestamp parameter cancels out in
     * most of the calculation - except for the timestamp of the first and last
     * block. Because timestamps are the least trustworthy information we have as
     * input, this ensures the algorithm is more resistant to malicious inputs.
     */
    protected void checkNextCashWorkRequired(StoredBlock storedPrev,
                                   Block newBlock, BlockStore blockStore) {

        // Compute the difficulty based on the full adjustment interval.
        int height = storedPrev.getHeight();
        Preconditions.checkState(height >= this.interval);

        // Get the last suitable block of the difficulty interval.
        try {
            StoredBlock lastBlock = GetSuitableBlock(storedPrev, blockStore);

            // Get the first suitable block of the difficulty interval.
            StoredBlock firstBlock = storedPrev;

            for (int i = 144; i > 0; --i)
            {
                firstBlock = firstBlock.getPrev(blockStore);
                if(firstBlock == null)
                    return; //Not enough blocks in the blockchain to calculate difficulty
            }

            firstBlock = GetSuitableBlock(firstBlock, blockStore);

            // Compute the target based on time and work done during the interval.
            BigInteger nextTarget =
                    ComputeTarget(firstBlock, lastBlock);

            verifyDifficulty(nextTarget, newBlock);
        }
        catch (BlockStoreException x)
        {
            //this means we don't have enough blocks, yet.  let it go until we do.
            return;
        }
    }

>>>>>>> 9e9e1ee4
    @Override
    public Coin getMaxMoney() {
        return MAX_MONEY;
    }

    @Override
    public Coin getMinNonDustOutput() {
        return Transaction.MIN_NONDUST_OUTPUT;
    }

    @Override
    public MonetaryFormat getMonetaryFormat() {
        return new MonetaryFormat();
    }

    @Override
    public int getProtocolVersionNum(final ProtocolVersion version) {
        return version.getBitcoinProtocolVersion();
    }

    @Override
    public BitcoinSerializer getSerializer(boolean parseRetain) {
        return new BitcoinSerializer(this, parseRetain);
    }

    @Override
    public String getUriScheme() {
        return BITCOIN_SCHEME;
    }

    @Override
    public boolean hasMaxMoney() {
        return true;
    }
}<|MERGE_RESOLUTION|>--- conflicted
+++ resolved
@@ -40,15 +40,6 @@
 
     private static final Logger log = LoggerFactory.getLogger(AbstractBitcoinNetParams.class);
 
-<<<<<<< HEAD
-=======
-    // Aug, 1 hard fork
-    int uahfHeight = 478559;
-    /** Activation time at which the cash HF kicks in. */
-    protected long cashHardForkActivationTime;
-    protected int daaHeight;
-
->>>>>>> 9e9e1ee4
     public AbstractBitcoinNetParams() {
         super();
     }
@@ -59,141 +50,8 @@
      * @param parameters The network parameters
      * @return If this is a difficulty transition point
      */
-<<<<<<< HEAD
     public static boolean isDifficultyTransitionPoint(StoredBlock storedPrev, NetworkParameters parameters) {
         return ((storedPrev.getHeight() + 1) % parameters.getInterval()) == 0;
-=======
-    protected boolean isDifficultyTransitionPoint(StoredBlock storedPrev) {
-        return ((storedPrev.getHeight() + 1) % this.getInterval()) == 0;
-    }
-
-    @Override
-    public void checkDifficultyTransitions(final StoredBlock storedPrev, final Block nextBlock,
-    	final BlockStore blockStore, AbstractBlockChain blockChain) throws VerificationException, BlockStoreException {
-        Block prev = storedPrev.getHeader();
-
-        if (storedPrev.getHeight() >= daaHeight) {
-            checkNextCashWorkRequired(storedPrev, nextBlock, blockStore);
-            return;
-        }
-
-        // Is this supposed to be a difficulty transition point
-        if (!isDifficultyTransitionPoint(storedPrev)) {
-
-            if(storedPrev.getHeader().getDifficultyTargetAsInteger().equals(getMaxTarget()))
-            {
-                // No ... so check the difficulty didn't actually change.
-                if (nextBlock.getDifficultyTarget() != prev.getDifficultyTarget())
-                    throw new VerificationException("Unexpected change in difficulty at height " + storedPrev.getHeight() +
-                            ": " + Long.toHexString(nextBlock.getDifficultyTarget()) + " vs " +
-                            Long.toHexString(prev.getDifficultyTarget()));
-                return;
-            }
-            // If producing the last 6 block took less than 12h, we keep the same
-            // difficulty.
-            StoredBlock cursor = blockStore.get(prev.getHash());
-            for (int i = 0; i < 6; i++) {
-                if (cursor == null) {
-                    return;
-                    // There are not enough blocks in the blockStore to verify the difficulty due to the use of checkpoints
-                    // Return as if the difficulty was verified.
-                }
-                cursor = blockStore.get(cursor.getHeader().getPrevBlockHash());
-            }
-            long mpt6blocks = 0;
-            try {
-                //Check to see if there are enough blocks before cursor to correctly calculate the median time
-                StoredBlock beforeCursor = cursor;
-                for (int i = 0; i < 10; i++) {
-                    beforeCursor = blockStore.get(beforeCursor.getHeader().getPrevBlockHash());
-                    if(beforeCursor == null)
-                        return; //Not enough blocks to check difficulty.
-                }
-                mpt6blocks = blockChain.getMedianTimestampOfRecentBlocks(storedPrev, blockStore) - blockChain.getMedianTimestampOfRecentBlocks(cursor, blockStore);
-            } catch (NullPointerException x)
-            {
-                return;
-            }
-
-            // If producing the last 6 block took more than 12h, increase the difficulty
-            // target by 1/4 (which reduces the difficulty by 20%). This ensure the
-            // chain do not get stuck in case we lose hashrate abruptly.
-            if(mpt6blocks >= 12 * 3600)
-            {
-                BigInteger nPow = storedPrev.getHeader().getDifficultyTargetAsInteger();
-                nPow = nPow.add(nPow.shiftRight(2));
-
-                if(nPow.compareTo(getMaxTarget()) > 0)
-                    nPow = getMaxTarget();
-
-                if (nextBlock.getDifficultyTarget() != Utils.encodeCompactBits(nPow))
-                    throw new VerificationException("Unexpected change in difficulty [6 blocks >12 hours] at height " + storedPrev.getHeight() +
-                            ": " + Long.toHexString(nextBlock.getDifficultyTarget()) + " vs " +
-                            Utils.encodeCompactBits(nPow));
-                return;
-            }
-
-
-
-
-            // No ... so check the difficulty didn't actually change.
-            if (nextBlock.getDifficultyTarget() != prev.getDifficultyTarget())
-                throw new VerificationException("Unexpected change in difficulty at height " + storedPrev.getHeight() +
-                        ": " + Long.toHexString(nextBlock.getDifficultyTarget()) + " vs " +
-                        Long.toHexString(prev.getDifficultyTarget()));
-            return;
-        }
-
-        // We need to find a block far back in the chain. It's OK that this is expensive because it only occurs every
-        // two weeks after the initial block chain download.
-        final Stopwatch watch = Stopwatch.createStarted();
-        StoredBlock cursor = blockStore.get(prev.getHash());
-        for (int i = 0; i < this.getInterval() - 1; i++) {
-            if (cursor == null) {
-                // This should never happen. If it does, it means we are following an incorrect or busted chain.
-                throw new VerificationException(
-                        "Difficulty transition point but we did not find a way back to the genesis block.");
-            }
-            cursor = blockStore.get(cursor.getHeader().getPrevBlockHash());
-        }
-        watch.stop();
-        if (watch.elapsed(TimeUnit.MILLISECONDS) > 50)
-            log.info("Difficulty transition traversal took {}", watch);
-
-        Block blockIntervalAgo = cursor.getHeader();
-        int timespan = (int) (prev.getTimeSeconds() - blockIntervalAgo.getTimeSeconds());
-        // Limit the adjustment step.
-        final int targetTimespan = this.getTargetTimespan();
-        if (timespan < targetTimespan / 4)
-            timespan = targetTimespan / 4;
-        if (timespan > targetTimespan * 4)
-            timespan = targetTimespan * 4;
-
-        BigInteger newTarget = Utils.decodeCompactBits(prev.getDifficultyTarget());
-        newTarget = newTarget.multiply(BigInteger.valueOf(timespan));
-        newTarget = newTarget.divide(BigInteger.valueOf(targetTimespan));
-
-        verifyDifficulty(newTarget, nextBlock);
-    }
-    void verifyDifficulty(BigInteger newTarget, Block nextBlock)
-    {
-        if (newTarget.compareTo(this.getMaxTarget()) > 0) {
-            log.info("Difficulty hit proof of work limit: {}", newTarget.toString(16));
-            newTarget = this.getMaxTarget();
-        }
-
-        int accuracyBytes = (int) (nextBlock.getDifficultyTarget() >>> 24) - 3;
-        long receivedTargetCompact = nextBlock.getDifficultyTarget();
-
-        // The calculated difficulty is to a higher precision than received, so reduce here.
-        BigInteger mask = BigInteger.valueOf(0xFFFFFFL).shiftLeft(accuracyBytes * 8);
-        newTarget = newTarget.and(mask);
-        long newTargetCompact = Utils.encodeCompactBits(newTarget);
-
-        if (newTargetCompact != receivedTargetCompact)
-            throw new VerificationException("Network provided difficulty bits do not match what was calculated: " +
-                    Long.toHexString(newTargetCompact) + " vs " + Long.toHexString(receivedTargetCompact));
->>>>>>> 9e9e1ee4
     }
 
     /**
@@ -206,34 +64,23 @@
      * Compute the a target based on the work done between 2 blocks and the time
      * required to produce that work.
      */
-<<<<<<< HEAD
-     public static BigInteger ComputeTarget(StoredBlock pindexFirst,
-                                   StoredBlock pindexLast) {
+    public static BigInteger ComputeTarget(StoredBlock pindexFirst,
+                                           StoredBlock pindexLast) {
 
-         Preconditions.checkState(pindexLast.getHeight() > pindexFirst.getHeight());
-=======
-     BigInteger ComputeTarget(StoredBlock firstBlock,
-                                   StoredBlock lastBlock) {
-         Preconditions.checkState(lastBlock.getHeight() > firstBlock.getHeight());
->>>>>>> 9e9e1ee4
+        Preconditions.checkState(pindexLast.getHeight() > pindexFirst.getHeight());
 
         /*
          * From the total work done and the time it took to produce that much work,
          * we can deduce how much work we expect to be produced in the targeted time
          * between blocks.
          */
-<<<<<<< HEAD
         BigInteger work = pindexLast.getChainWork().subtract(pindexFirst.getChainWork());
         work = work.multiply(BigInteger.valueOf(TARGET_SPACING));
-=======
-        BigInteger work = lastBlock.getChainWork().subtract(firstBlock.getChainWork());
-        work = work.multiply(BigInteger.valueOf(this.TARGET_SPACING));
->>>>>>> 9e9e1ee4
 
         // In order to avoid difficulty cliffs, we bound the amplitude of the
-        // adjustment we are going to do.
-        Preconditions.checkState(lastBlock.getHeader().getTimeSeconds() >  firstBlock.getHeader().getTimeSeconds());
-        long nActualTimespan = lastBlock.getHeader().getTimeSeconds() - firstBlock.getHeader().getTimeSeconds();
+        // adjustement we are going to do.
+        //assert(pindexLast->nTime > pindexFirst->nTime);
+        long nActualTimespan = pindexLast.getHeader().getTimeSeconds() - pindexFirst.getHeader().getTimeSeconds();
         if (nActualTimespan > 288 * TARGET_SPACING) {
             nActualTimespan = 288 * TARGET_SPACING;
         } else if (nActualTimespan < 72 * TARGET_SPACING) {
@@ -242,115 +89,14 @@
 
         work = work.divide(BigInteger.valueOf(nActualTimespan));
 
-<<<<<<< HEAD
         /*
          * We need to compute T = (2^256 / W) - 1 but 2^256 doesn't fit in 256 bits.
          * By expressing 1 as W / W, we get (2^256 - W) / W, and we can compute
          * 2^256 - W as the complement of W.
          */
-         return LARGEST_HASH.divide(work).subtract(BigInteger.ONE);//target.add(BigInteger.ONE))
+        return LARGEST_HASH.divide(work).subtract(BigInteger.ONE);//target.add(BigInteger.ONE))
     }
 
-=======
-        /**
-         * We need to compute T = (2^256 / W) - 1.
-         * This code differs from Bitcoin-ABC in that we are using
-         * BigIntegers instead of a data type that is limited to 256 bits.
-         */
-
-         return LARGEST_HASH.divide(work).subtract(BigInteger.ONE);
-    }
-
-/**
- * To reduce the impact of timestamp manipulation, we select the block we are
- * basing our computation on via a median of 3.
- */
-    StoredBlock GetSuitableBlock(StoredBlock storedBlock, BlockStore blockStore) throws BlockStoreException{
-        Preconditions.checkState(storedBlock.getHeight() >= 3);
-
-        /**
-         * In order to avoid a block is a very skewed timestamp to have too much
-         * influence, we select the median of the 3 top most blocks as a starting
-         * point.
-         */
-        StoredBlock blocks[] = new StoredBlock[3];
-        blocks[2] = storedBlock;
-        blocks[1] = storedBlock.getPrev(blockStore);
-        if(blocks[1] == null)
-            throw new BlockStoreException("Not enough blocks in blockStore to calculate difficulty");
-        blocks[0] = blocks[1].getPrev(blockStore);
-        if(blocks[0] == null)
-            throw new BlockStoreException("Not enough blocks in blockStore to calculate difficulty");
-
-        // Sorting network.
-        if (blocks[0].getHeader().getTimeSeconds() > blocks[2].getHeader().getTimeSeconds()) {
-            StoredBlock temp = blocks[0];
-            blocks[0] = blocks[2];
-            blocks[2] = temp;
-        }
-
-        if (blocks[0].getHeader().getTimeSeconds() > blocks[1].getHeader().getTimeSeconds()) {
-            StoredBlock temp = blocks[0];
-            blocks[0] = blocks[1];
-            blocks[1] = temp;
-        }
-
-        if (blocks[1].getHeader().getTimeSeconds() > blocks[2].getHeader().getTimeSeconds()) {
-            StoredBlock temp = blocks[1];
-            blocks[1] = blocks[2];
-            blocks[2] = temp;
-        }
-
-        // We should have our candidate in the middle now.
-        return blocks[1];
-    }
-
-    /**
-     * Compute the next required proof of work using a weighted average of the
-     * estimated hashrate per block.
-     *
-     * Using a weighted average ensure that the timestamp parameter cancels out in
-     * most of the calculation - except for the timestamp of the first and last
-     * block. Because timestamps are the least trustworthy information we have as
-     * input, this ensures the algorithm is more resistant to malicious inputs.
-     */
-    protected void checkNextCashWorkRequired(StoredBlock storedPrev,
-                                   Block newBlock, BlockStore blockStore) {
-
-        // Compute the difficulty based on the full adjustment interval.
-        int height = storedPrev.getHeight();
-        Preconditions.checkState(height >= this.interval);
-
-        // Get the last suitable block of the difficulty interval.
-        try {
-            StoredBlock lastBlock = GetSuitableBlock(storedPrev, blockStore);
-
-            // Get the first suitable block of the difficulty interval.
-            StoredBlock firstBlock = storedPrev;
-
-            for (int i = 144; i > 0; --i)
-            {
-                firstBlock = firstBlock.getPrev(blockStore);
-                if(firstBlock == null)
-                    return; //Not enough blocks in the blockchain to calculate difficulty
-            }
-
-            firstBlock = GetSuitableBlock(firstBlock, blockStore);
-
-            // Compute the target based on time and work done during the interval.
-            BigInteger nextTarget =
-                    ComputeTarget(firstBlock, lastBlock);
-
-            verifyDifficulty(nextTarget, newBlock);
-        }
-        catch (BlockStoreException x)
-        {
-            //this means we don't have enough blocks, yet.  let it go until we do.
-            return;
-        }
-    }
-
->>>>>>> 9e9e1ee4
     @Override
     public Coin getMaxMoney() {
         return MAX_MONEY;
