/*
 * Copyright 2013 Google Inc.
 *
 * Licensed under the Apache License, Version 2.0 (the "License");
 * you may not use this file except in compliance with the License.
 * You may obtain a copy of the License at
 *
 *    http://www.apache.org/licenses/LICENSE-2.0
 *
 * Unless required by applicable law or agreed to in writing, software
 * distributed under the License is distributed on an "AS IS" BASIS,
 * WITHOUT WARRANTIES OR CONDITIONS OF ANY KIND, either express or implied.
 * See the License for the specific language governing permissions and
 * limitations under the License.
 */

package org.bitcoinj.params;

import org.bitcoinj.core.*;

import java.math.BigInteger;

/**
 * Network parameters used by the bitcoinj unit tests (and potentially your own). This lets you solve a block using
 * {@link org.bitcoinj.core.Block#solve()} by setting difficulty to the easiest possible.
 */
public class UnitTestParams extends AbstractBitcoinNetParams {
    public static final int UNITNET_MAJORITY_WINDOW = 8;
    public static final int TESTNET_MAJORITY_REJECT_BLOCK_OUTDATED = 6;
    public static final int TESTNET_MAJORITY_ENFORCE_BLOCK_UPGRADE = 4;

    public UnitTestParams() {
        super();
        id = ID_UNITTESTNET;
        packetMagic = 0xf4e5f3f4L;      // must be same as testnet3
        addressHeader = 111;
        p2shHeader = 196;
        acceptableAddressCodes = new int[] { addressHeader, p2shHeader };
        maxTarget = new BigInteger("00ffffffffffffffffffffffffffffffffffffffffffffffffffffffffffffffff", 16);
        genesisBlock.setTime(System.currentTimeMillis() / 1000);
        genesisBlock.setDifficultyTarget(Block.EASIEST_DIFFICULTY_TARGET);
        genesisBlock.solve();
        port = 18333;
        interval = 10;
        dumpedPrivateKeyHeader = 239;
        targetTimespan = 200000000;  // 6 years. Just a very big number.
        spendableCoinbaseDepth = 5;
        subsidyDecreaseBlockCount = 100;
        dnsSeeds = null;
        addrSeeds = null;
        bip32HeaderPub = 0x043587CF;
        bip32HeaderPriv = 0x04358394;

        majorityEnforceBlockUpgrade = 3;
        majorityRejectBlockOutdated = 4;
        majorityWindow = 7;

<<<<<<< HEAD
        // Nov, 13 hard fork
        daaUpdateHeight = 1000000;
=======
        // support for legacy tests - dont test BCH 2017-11-13 hardfork by default
        cashHardForkActivationTime = (System.currentTimeMillis()/1000)+24*60*60;
        daaHeight = 1000000;
>>>>>>> 9e9e1ee4
    }

    private static UnitTestParams instance;
    public static synchronized UnitTestParams get() {
        if (instance == null) {
            instance = new UnitTestParams();
        }
        return instance;
    }

    @Override
    public String getPaymentProtocolId() {
        return "unittest";
    }
}<|MERGE_RESOLUTION|>--- conflicted
+++ resolved
@@ -35,7 +35,7 @@
         packetMagic = 0xf4e5f3f4L;      // must be same as testnet3
         addressHeader = 111;
         p2shHeader = 196;
-        acceptableAddressCodes = new int[] { addressHeader, p2shHeader };
+        acceptableAddressCodes = new int[]{addressHeader, p2shHeader};
         maxTarget = new BigInteger("00ffffffffffffffffffffffffffffffffffffffffffffffffffffffffffffffff", 16);
         genesisBlock.setTime(System.currentTimeMillis() / 1000);
         genesisBlock.setDifficultyTarget(Block.EASIEST_DIFFICULTY_TARGET);
@@ -55,17 +55,12 @@
         majorityRejectBlockOutdated = 4;
         majorityWindow = 7;
 
-<<<<<<< HEAD
         // Nov, 13 hard fork
         daaUpdateHeight = 1000000;
-=======
-        // support for legacy tests - dont test BCH 2017-11-13 hardfork by default
-        cashHardForkActivationTime = (System.currentTimeMillis()/1000)+24*60*60;
-        daaHeight = 1000000;
->>>>>>> 9e9e1ee4
     }
 
     private static UnitTestParams instance;
+
     public static synchronized UnitTestParams get() {
         if (instance == null) {
             instance = new UnitTestParams();
