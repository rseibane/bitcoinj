/*
 * Copyright 2013 Google Inc.
 *
 * Licensed under the Apache License, Version 2.0 (the "License");
 * you may not use this file except in compliance with the License.
 * You may obtain a copy of the License at
 *
 *    http://www.apache.org/licenses/LICENSE-2.0
 *
 * Unless required by applicable law or agreed to in writing, software
 * distributed under the License is distributed on an "AS IS" BASIS,
 * WITHOUT WARRANTIES OR CONDITIONS OF ANY KIND, either express or implied.
 * See the License for the specific language governing permissions and
 * limitations under the License.
 */

package org.bitcoinj.params;

import org.bitcoinj.core.Utils;

import static com.google.common.base.Preconditions.checkState;

/**
 * Parameters for the old version 2 testnet. This is not useful to you - it exists only because some unit tests are
 * based on it.
 *
 *
 */
public class TestNet2Params extends AbstractBitcoinNetParams {
    public static final int TESTNET_MAJORITY_WINDOW = 100;
    public static final int TESTNET_MAJORITY_REJECT_BLOCK_OUTDATED = 75;
    public static final int TESTNET_MAJORITY_ENFORCE_BLOCK_UPGRADE = 51;

    public TestNet2Params() {
        super();
        id = ID_TESTNET;
        packetMagic = 0xdab5bffaL;
        port = 18333;
        addressHeader = 111;
        p2shHeader = 196;
        acceptableAddressCodes = new int[] { addressHeader, p2shHeader };
        interval = INTERVAL;
        targetTimespan = TARGET_TIMESPAN;
        maxTarget = Utils.decodeCompactBits(0x1d0fffffL);
        dumpedPrivateKeyHeader = 239;
        genesisBlock.setTime(1296688602L);
        genesisBlock.setDifficultyTarget(0x1d07fff8L);
        genesisBlock.setNonce(384568319);
        spendableCoinbaseDepth = 100;
        subsidyDecreaseBlockCount = 210000;
        String genesisHash = genesisBlock.getHashAsString();
        checkState(genesisHash.equals("00000007199508e34a9ff81e6ec0c477a4cccff2a4767a8eee39c11db367b008"));
        dnsSeeds = null;
        addrSeeds = null;
        bip32HeaderPub = 0x043587CF;
        bip32HeaderPriv = 0x04358394;

        majorityEnforceBlockUpgrade = TESTNET_MAJORITY_ENFORCE_BLOCK_UPGRADE;
        majorityRejectBlockOutdated = TESTNET_MAJORITY_REJECT_BLOCK_OUTDATED;
        majorityWindow = TESTNET_MAJORITY_WINDOW;

<<<<<<< HEAD
        // Nov, 13 hard fork
        daaUpdateHeight = 1188697;
=======
        /** Activation time at which the cash HF kicks in. */
        cashHardForkActivationTime = 1510600000;
        daaHeight = 1188697;
>>>>>>> 9e9e1ee4
    }

    private static TestNet2Params instance;
    public static synchronized TestNet2Params get() {
        if (instance == null) {
            instance = new TestNet2Params();
        }
        return instance;
    }

    @Override
    public String getPaymentProtocolId() {
        return null;
    }
}<|MERGE_RESOLUTION|>--- conflicted
+++ resolved
@@ -23,8 +23,6 @@
 /**
  * Parameters for the old version 2 testnet. This is not useful to you - it exists only because some unit tests are
  * based on it.
- *
- *
  */
 public class TestNet2Params extends AbstractBitcoinNetParams {
     public static final int TESTNET_MAJORITY_WINDOW = 100;
@@ -38,7 +36,7 @@
         port = 18333;
         addressHeader = 111;
         p2shHeader = 196;
-        acceptableAddressCodes = new int[] { addressHeader, p2shHeader };
+        acceptableAddressCodes = new int[]{addressHeader, p2shHeader};
         interval = INTERVAL;
         targetTimespan = TARGET_TIMESPAN;
         maxTarget = Utils.decodeCompactBits(0x1d0fffffL);
@@ -59,17 +57,12 @@
         majorityRejectBlockOutdated = TESTNET_MAJORITY_REJECT_BLOCK_OUTDATED;
         majorityWindow = TESTNET_MAJORITY_WINDOW;
 
-<<<<<<< HEAD
         // Nov, 13 hard fork
         daaUpdateHeight = 1188697;
-=======
-        /** Activation time at which the cash HF kicks in. */
-        cashHardForkActivationTime = 1510600000;
-        daaHeight = 1188697;
->>>>>>> 9e9e1ee4
     }
 
     private static TestNet2Params instance;
+
     public static synchronized TestNet2Params get() {
         if (instance == null) {
             instance = new TestNet2Params();
